# progs/demos/Makefile

TOP = ../..
include $(TOP)/configs/current

INCDIR = $(TOP)/include

<<<<<<< HEAD
=======
OSMESA_LIBS = -L$(TOP)/$(LIB_DIR) -lglut -lglew -lOSMesa -lGLU -lGL $(APP_LIB_DEPS)

OSMESA16_LIBS = -L$(TOP)/$(LIB_DIR) -lglut -lglew -lOSMesa16 -lGLU -lGL $(APP_LIB_DEPS)

OSMESA32_LIBS = -L$(TOP)/$(LIB_DIR) -lglut -lglew -lOSMesa32 -lGLU -lGL $(APP_LIB_DEPS)

>>>>>>> ee4c921b
LIB_DEP = $(TOP)/$(LIB_DIR)/$(GL_LIB_NAME) $(TOP)/$(LIB_DIR)/$(GLU_LIB_NAME) \
	$(TOP)/$(LIB_DIR)/$(GLUT_LIB_NAME)

LIBS = -L$(TOP)/$(LIB_DIR) -l$(GLUT_LIB) -l$(GLEW_LIB) -l$(GLU_LIB) -l$(GL_LIB) \
	$(APP_LIB_DEPS)

PROGS = \
	arbfplight \
	arbfslight \
	arbocclude \
	bounce \
	clearspd \
	copypix \
	cubemap \
	drawpix \
	engine \
	fbo_firecube \
	fire \
	fogcoord \
	fplight \
	fslight \
	gamma \
	gearbox \
	gears \
	geartrain \
	glinfo \
	gloss \
	glslnoise \
	gltestperf \
	glutfx \
	isosurf \
	ipers \
	lodbias \
	morph3d \
	multiarb \
	paltex \
	pointblast \
	rain \
	ray \
	readpix \
	reflect \
	renormal \
	shadowtex \
	singlebuffer \
	streaming_rect \
	spectex \
	spriteblast \
	stex3d \
	teapot \
	terrain \
	tessdemo \
	texcyl \
	texdown \
	texenv \
	texobj \
	textures \
	trispd \
	tunnel \
	tunnel2 \
	vao_demo \
	winpos


##### RULES #####

.SUFFIXES:
.SUFFIXES: .c
.SUFFIXES: .cxx

# make executable from .c file:
.c: $(LIB_DEP) readtex.o
	$(APP_CC) -I$(INCDIR) $(CFLAGS) $(LDFLAGS) $< readtex.o $(LIBS) -o $@


##### TARGETS #####

default: $(PROGS)

$(PROGS): readtex.o

readtex.c: $(TOP)/progs/util/readtex.c
	cp $< .

readtex.h: $(TOP)/progs/util/readtex.h
	cp $< .

readtex.o: readtex.c readtex.h
	$(APP_CC) -c -I$(INCDIR) $(CFLAGS) readtex.c


showbuffer.c: $(TOP)/progs/util/showbuffer.c
	cp $< .

showbuffer.h: $(TOP)/progs/util/showbuffer.h
	cp $< .

showbuffer.o: showbuffer.c showbuffer.h
	$(APP_CC) -c -I$(INCDIR) $(CFLAGS) showbuffer.c


trackball.c: $(TOP)/progs/util/trackball.c
	cp $< .

trackball.h: $(TOP)/progs/util/trackball.h
	cp $< .

trackball.o: trackball.c trackball.h
	$(APP_CC) -c -I$(INCDIR) $(CFLAGS) trackball.c


extfuncs.h:  $(TOP)/progs/util/extfuncs.h
	cp $< .


reflect: reflect.o showbuffer.o readtex.o
	$(APP_CC) $(CFLAGS) $(LDFLAGS) reflect.o showbuffer.o readtex.o $(LIBS) -o $@

reflect.o: reflect.c showbuffer.h
	$(APP_CC) -c -I$(INCDIR) $(CFLAGS) reflect.c


shadowtex: shadowtex.o showbuffer.o
	$(APP_CC) $(CFLAGS) $(LDFLAGS) shadowtex.o showbuffer.o $(LIBS) -o $@

shadowtex.o: shadowtex.c showbuffer.h
	$(APP_CC) -c -I$(INCDIR) $(CFLAGS) shadowtex.c


gloss: gloss.o trackball.o readtex.o
	$(APP_CC) $(CFLAGS) $(LDFLAGS) gloss.o trackball.o readtex.o $(LIBS) -o $@

gloss.o: gloss.c trackball.h
	$(APP_CC) -c -I$(INCDIR) $(CFLAGS) gloss.c


engine: engine.o trackball.o readtex.o
	$(APP_CC) $(CFLAGS) $(LDFLAGS) engine.o trackball.o readtex.o $(LIBS) -o $@

engine.o: engine.c trackball.h
	$(APP_CC) -c -I$(INCDIR) $(CFLAGS) engine.c


fslight: fslight.o
	$(APP_CC) $(CFLAGS) $(LDFLAGS) fslight.o $(LIBS) -o $@

fslight.o: fslight.c extfuncs.h
	$(APP_CC) -c -I$(INCDIR) $(CFLAGS) fslight.c

rain: particles.o rain.o readtex.o
	$(CXX) $(CXXFLAGS) $(LDFLAGS) $^ $(LIBS) -o $@

rain.o: rain.cxx readtex.h
	$(CXX) -c -I$(INCDIR) $(CXXFLAGS) $<

particles.o: particles.cxx
	$(CXX) -c -I$(INCDIR) $(CXXFLAGS) $<


viewdds: viewdds.c
	$(CC) -I$(INCDIR) $(CFLAGS) $< readtex.o $(LIBS) -L. -lgltc -o $@


clean:
	-rm -f $(PROGS)
	-rm -f *.o *~
	-rm -f readtex.[ch] showbuffer.[ch]<|MERGE_RESOLUTION|>--- conflicted
+++ resolved
@@ -5,15 +5,6 @@
 
 INCDIR = $(TOP)/include
 
-<<<<<<< HEAD
-=======
-OSMESA_LIBS = -L$(TOP)/$(LIB_DIR) -lglut -lglew -lOSMesa -lGLU -lGL $(APP_LIB_DEPS)
-
-OSMESA16_LIBS = -L$(TOP)/$(LIB_DIR) -lglut -lglew -lOSMesa16 -lGLU -lGL $(APP_LIB_DEPS)
-
-OSMESA32_LIBS = -L$(TOP)/$(LIB_DIR) -lglut -lglew -lOSMesa32 -lGLU -lGL $(APP_LIB_DEPS)
-
->>>>>>> ee4c921b
 LIB_DEP = $(TOP)/$(LIB_DIR)/$(GL_LIB_NAME) $(TOP)/$(LIB_DIR)/$(GLU_LIB_NAME) \
 	$(TOP)/$(LIB_DIR)/$(GLUT_LIB_NAME)
 
