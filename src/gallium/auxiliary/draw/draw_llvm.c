--- conflicted
+++ resolved
@@ -1183,7 +1183,7 @@
 
    lp_build_context_init(&bld, llvm->gallivm, lp_type_int(32));
 
-   system_values_array = lp_build_system_values_array(builder, vs_info,
+   system_values_array = lp_build_system_values_array(gallivm, vs_info,
                                                       instance_id, NULL);
 
    end = lp_build_add(&bld, start, count);
@@ -1270,14 +1270,8 @@
       }
 
       /* store clipmask in vertex header and positions in data */
-<<<<<<< HEAD
       convert_to_aos(gallivm, io, outputs, clipmask,
-                     draw->vs.vertex_shader->info.num_outputs,
-                     max_vertices);
-=======
-      convert_to_aos(builder, io, outputs, clipmask,
                      vs_info->num_outputs, max_vertices);
->>>>>>> b7c38734
    }
 
    lp_build_loop_end_cond(&lp_loop, end, step, LLVMIntUGE);
@@ -1391,15 +1385,11 @@
 
    lp_build_context_init(&bld, gallivm, lp_type_int(32));
 
-<<<<<<< HEAD
+   system_values_array = lp_build_system_values_array(gallivm, vs_info,
+                                                      instance_id, NULL);
+
+
    step = lp_build_const_int32(gallivm, max_vertices);
-=======
-   system_values_array = lp_build_system_values_array(builder, vs_info,
-                                                      instance_id, NULL);
-
-
-   step = LLVMConstInt(LLVMInt32Type(), max_vertices, 0);
->>>>>>> b7c38734
 
    /* code generated texture sampling */
    sampler = draw_llvm_sampler_soa_create(
@@ -1494,14 +1484,8 @@
        * original positions in clip 
        * and transformed positions in data 
        */   
-<<<<<<< HEAD
       convert_to_aos(gallivm, io, outputs, clipmask,
-                     draw->vs.vertex_shader->info.num_outputs,
-                     max_vertices);
-=======
-      convert_to_aos(builder, io, outputs, clipmask,
                      vs_info->num_outputs, max_vertices);
->>>>>>> b7c38734
    }
 
    lp_build_loop_end_cond(&lp_loop, fetch_count, step, LLVMIntUGE);
