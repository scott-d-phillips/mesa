/**************************************************************************
 *
 * Copyright 2007 Tungsten Graphics, Inc., Cedar Park, Texas.
 * All Rights Reserved.
 *
 * Permission is hereby granted, free of charge, to any person obtaining a
 * copy of this software and associated documentation files (the
 * "Software"), to deal in the Software without restriction, including
 * without limitation the rights to use, copy, modify, merge, publish,
 * distribute, sub license, and/or sell copies of the Software, and to
 * permit persons to whom the Software is furnished to do so, subject to
 * the following conditions:
 *
 * The above copyright notice and this permission notice (including the
 * next paragraph) shall be included in all copies or substantial portions
 * of the Software.
 *
 * THE SOFTWARE IS PROVIDED "AS IS", WITHOUT WARRANTY OF ANY KIND, EXPRESS
 * OR IMPLIED, INCLUDING BUT NOT LIMITED TO THE WARRANTIES OF
 * MERCHANTABILITY, FITNESS FOR A PARTICULAR PURPOSE AND NON-INFRINGEMENT.
 * IN NO EVENT SHALL TUNGSTEN GRAPHICS AND/OR ITS SUPPLIERS BE LIABLE FOR
 * ANY CLAIM, DAMAGES OR OTHER LIABILITY, WHETHER IN AN ACTION OF CONTRACT,
 * TORT OR OTHERWISE, ARISING FROM, OUT OF OR IN CONNECTION WITH THE
 * SOFTWARE OR THE USE OR OTHER DEALINGS IN THE SOFTWARE.
 *
 **************************************************************************/

 /**
  * @file
  * 
  * Wrap the cso cache & hash mechanisms in a simplified
  * pipe-driver-specific interface.
  *
  * @author Zack Rusin <zack@tungstengraphics.com>
  * @author Keith Whitwell <keith@tungstengraphics.com>
  */

#include "pipe/p_state.h"
#include "util/u_inlines.h"
#include "util/u_memory.h"
#include "tgsi/tgsi_parse.h"

#include "cso_cache/cso_context.h"
#include "cso_cache/cso_cache.h"
#include "cso_cache/cso_hash.h"
#include "cso_context.h"

struct cso_context {
   struct pipe_context *pipe;
   struct cso_cache *cache;

   struct {
      void *samplers[PIPE_MAX_SAMPLERS];
      unsigned nr_samplers;

      void *vertex_samplers[PIPE_MAX_VERTEX_SAMPLERS];
      unsigned nr_vertex_samplers;
   } hw;

   void *samplers[PIPE_MAX_SAMPLERS];
   unsigned nr_samplers;

   void *vertex_samplers[PIPE_MAX_VERTEX_SAMPLERS];
   unsigned nr_vertex_samplers;

   unsigned nr_samplers_saved;
   void *samplers_saved[PIPE_MAX_SAMPLERS];

   unsigned nr_vertex_samplers_saved;
   void *vertex_samplers_saved[PIPE_MAX_VERTEX_SAMPLERS];

   struct pipe_texture *textures[PIPE_MAX_SAMPLERS];
   uint nr_textures;

   struct pipe_texture *vertex_textures[PIPE_MAX_VERTEX_SAMPLERS];
   uint nr_vertex_textures;

   uint nr_textures_saved;
   struct pipe_texture *textures_saved[PIPE_MAX_SAMPLERS];

   uint nr_vertex_textures_saved;
   struct pipe_texture *vertex_textures_saved[PIPE_MAX_SAMPLERS];

   /** Current and saved state.
    * The saved state is used as a 1-deep stack.
    */
   void *blend, *blend_saved;
   void *depth_stencil, *depth_stencil_saved;
   void *rasterizer, *rasterizer_saved;
   void *fragment_shader, *fragment_shader_saved, *geometry_shader;
   void *vertex_shader, *vertex_shader_saved, *geometry_shader_saved;
   void *velements, *velements_saved;

   struct pipe_clip_state clip;
   struct pipe_clip_state clip_saved;

   struct pipe_framebuffer_state fb, fb_saved;
   struct pipe_viewport_state vp, vp_saved;
   struct pipe_blend_color blend_color;
   struct pipe_stencil_ref stencil_ref, stencil_ref_saved;
};


static void
free_framebuffer_state(struct pipe_framebuffer_state *fb);


static boolean delete_blend_state(struct cso_context *ctx, void *state)
{
   struct cso_blend *cso = (struct cso_blend *)state;

   if (ctx->blend == cso->data)
      return FALSE;

   if (cso->delete_state)
      cso->delete_state(cso->context, cso->data);
   FREE(state);
   return TRUE;
}

static boolean delete_depth_stencil_state(struct cso_context *ctx, void *state)
{
   struct cso_depth_stencil_alpha *cso = (struct cso_depth_stencil_alpha *)state;

   if (ctx->depth_stencil == cso->data)
      return FALSE;

   if (cso->delete_state)
      cso->delete_state(cso->context, cso->data);
   FREE(state);

   return TRUE;
}

static boolean delete_sampler_state(struct cso_context *ctx, void *state)
{
   struct cso_sampler *cso = (struct cso_sampler *)state;
   if (cso->delete_state)
      cso->delete_state(cso->context, cso->data);
   FREE(state);
   return TRUE;
}

static boolean delete_rasterizer_state(struct cso_context *ctx, void *state)
{
   struct cso_rasterizer *cso = (struct cso_rasterizer *)state;

   if (ctx->rasterizer == cso->data)
      return FALSE;
   if (cso->delete_state)
      cso->delete_state(cso->context, cso->data);
   FREE(state);
   return TRUE;
}

static boolean delete_fs_state(struct cso_context *ctx, void *state)
{
   struct cso_fragment_shader *cso = (struct cso_fragment_shader *)state;
   if (ctx->fragment_shader == cso->data)
      return FALSE;
   if (cso->delete_state)
      cso->delete_state(cso->context, cso->data);
   FREE(state);
   return TRUE;
}

static boolean delete_vs_state(struct cso_context *ctx, void *state)
{
   struct cso_vertex_shader *cso = (struct cso_vertex_shader *)state;
   if (ctx->vertex_shader == cso->data)
      return TRUE;
   if (cso->delete_state)
      cso->delete_state(cso->context, cso->data);
   FREE(state);
   return FALSE;
}

static boolean delete_vertex_elements(struct cso_context *ctx,
                                      void *state)
{
   struct cso_velements *cso = (struct cso_velements *)state;

   if (ctx->velements == cso->data)
      return FALSE;

   if (cso->delete_state)
      cso->delete_state(cso->context, cso->data);
   FREE(state);
   return TRUE;
}


static INLINE boolean delete_cso(struct cso_context *ctx,
                                 void *state, enum cso_cache_type type)
{
   switch (type) {
   case CSO_BLEND:
      return delete_blend_state(ctx, state);
      break;
   case CSO_SAMPLER:
      return delete_sampler_state(ctx, state);
      break;
   case CSO_DEPTH_STENCIL_ALPHA:
      return delete_depth_stencil_state(ctx, state);
      break;
   case CSO_RASTERIZER:
      return delete_rasterizer_state(ctx, state);
      break;
   case CSO_FRAGMENT_SHADER:
      return delete_fs_state(ctx, state);
      break;
   case CSO_VERTEX_SHADER:
      return delete_vs_state(ctx, state);
      break;
   case CSO_VELEMENTS:
      return delete_vertex_elements(ctx, state);
      break;
   default:
      assert(0);
      FREE(state);
   }
   return FALSE;
}

static INLINE void sanitize_hash(struct cso_hash *hash, enum cso_cache_type type,
                                 int max_size, void *user_data)
{
   struct cso_context *ctx = (struct cso_context *)user_data;
   /* if we're approach the maximum size, remove fourth of the entries
    * otherwise every subsequent call will go through the same */
   int hash_size = cso_hash_size(hash);
   int max_entries = (max_size > hash_size) ? max_size : hash_size;
   int to_remove =  (max_size < max_entries) * max_entries/4;
   struct cso_hash_iter iter = cso_hash_first_node(hash);
   if (hash_size > max_size)
      to_remove += hash_size - max_size;
   while (to_remove) {
      /*remove elements until we're good */
      /*fixme: currently we pick the nodes to remove at random*/
      void *cso = cso_hash_iter_data(iter);
      if (delete_cso(ctx, cso, type)) {
         iter = cso_hash_erase(hash, iter);
         --to_remove;
      } else
         iter = cso_hash_iter_next(iter);
   }
}


struct cso_context *cso_create_context( struct pipe_context *pipe )
{
   struct cso_context *ctx = CALLOC_STRUCT(cso_context);
   if (ctx == NULL)
      goto out;

   ctx->cache = cso_cache_create();
   if (ctx->cache == NULL)
      goto out;
   cso_cache_set_sanitize_callback(ctx->cache,
                                   sanitize_hash,
                                   ctx);

   ctx->pipe = pipe;

   /* Enable for testing: */
   if (0) cso_set_maximum_cache_size( ctx->cache, 4 );

   return ctx;

out:
   cso_destroy_context( ctx );      
   return NULL;
}


/**
 * Prior to context destruction, this function unbinds all state objects.
 */
void cso_release_all( struct cso_context *ctx )
{
   unsigned i;
   
   if (ctx->pipe) {
      ctx->pipe->bind_blend_state( ctx->pipe, NULL );
      ctx->pipe->bind_rasterizer_state( ctx->pipe, NULL );
      ctx->pipe->bind_fragment_sampler_states( ctx->pipe, 0, NULL );
      if (ctx->pipe->bind_vertex_sampler_states)
         ctx->pipe->bind_vertex_sampler_states(ctx->pipe, 0, NULL);
      ctx->pipe->bind_depth_stencil_alpha_state( ctx->pipe, NULL );
      ctx->pipe->bind_fs_state( ctx->pipe, NULL );
      ctx->pipe->bind_vs_state( ctx->pipe, NULL );
   }

   for (i = 0; i < PIPE_MAX_SAMPLERS; i++) {
      pipe_texture_reference(&ctx->textures[i], NULL);
      pipe_texture_reference(&ctx->textures_saved[i], NULL);
   }

   for (i = 0; i < PIPE_MAX_VERTEX_SAMPLERS; i++) {
      pipe_texture_reference(&ctx->vertex_textures[i], NULL);
      pipe_texture_reference(&ctx->vertex_textures_saved[i], NULL);
   }

   free_framebuffer_state(&ctx->fb);
   free_framebuffer_state(&ctx->fb_saved);

   if (ctx->cache) {
      cso_cache_delete( ctx->cache );
      ctx->cache = NULL;
   }
}


void cso_destroy_context( struct cso_context *ctx )
{
   if (ctx) {
      /*cso_release_all( ctx );*/
      FREE( ctx );
   }
}


/* Those function will either find the state of the given template
 * in the cache or they will create a new state from the given
 * template, insert it in the cache and return it.
 */

/*
 * If the driver returns 0 from the create method then they will assign
 * the data member of the cso to be the template itself.
 */

enum pipe_error cso_set_blend(struct cso_context *ctx,
                              const struct pipe_blend_state *templ)
{
   unsigned key_size, hash_key;
   struct cso_hash_iter iter;
   void *handle;

   key_size = templ->independent_blend_enable ? sizeof(struct pipe_blend_state) :
              (char *)&(templ->rt[1]) - (char *)templ;
   hash_key = cso_construct_key((void*)templ, key_size);
   iter = cso_find_state_template(ctx->cache, hash_key, CSO_BLEND, (void*)templ, key_size);

   if (cso_hash_iter_is_null(iter)) {
      struct cso_blend *cso = MALLOC(sizeof(struct cso_blend));
      if (!cso)
         return PIPE_ERROR_OUT_OF_MEMORY;

      memcpy(&cso->state, templ, key_size);
      cso->data = ctx->pipe->create_blend_state(ctx->pipe, &cso->state);
      cso->delete_state = (cso_state_callback)ctx->pipe->delete_blend_state;
      cso->context = ctx->pipe;

      iter = cso_insert_state(ctx->cache, hash_key, CSO_BLEND, cso);
      if (cso_hash_iter_is_null(iter)) {
         FREE(cso);
         return PIPE_ERROR_OUT_OF_MEMORY;
      }

      handle = cso->data;
   }
   else {
      handle = ((struct cso_blend *)cso_hash_iter_data(iter))->data;
   }

   if (ctx->blend != handle) {
      ctx->blend = handle;
      ctx->pipe->bind_blend_state(ctx->pipe, handle);
   }
   return PIPE_OK;
}

void cso_save_blend(struct cso_context *ctx)
{
   assert(!ctx->blend_saved);
   ctx->blend_saved = ctx->blend;
}

void cso_restore_blend(struct cso_context *ctx)
{
   if (ctx->blend != ctx->blend_saved) {
      ctx->blend = ctx->blend_saved;
      ctx->pipe->bind_blend_state(ctx->pipe, ctx->blend_saved);
   }
   ctx->blend_saved = NULL;
}



enum pipe_error cso_single_sampler(struct cso_context *ctx,
                                   unsigned idx,
                                   const struct pipe_sampler_state *templ)
{
   void *handle = NULL;

   if (templ != NULL) {
      unsigned key_size = sizeof(struct pipe_sampler_state);
      unsigned hash_key = cso_construct_key((void*)templ, key_size);
      struct cso_hash_iter iter = cso_find_state_template(ctx->cache,
                                                          hash_key, CSO_SAMPLER,
                                                          (void*)templ, key_size);

      if (cso_hash_iter_is_null(iter)) {
         struct cso_sampler *cso = MALLOC(sizeof(struct cso_sampler));
         if (!cso)
            return PIPE_ERROR_OUT_OF_MEMORY;

         memcpy(&cso->state, templ, sizeof(*templ));
         cso->data = ctx->pipe->create_sampler_state(ctx->pipe, &cso->state);
         cso->delete_state = (cso_state_callback)ctx->pipe->delete_sampler_state;
         cso->context = ctx->pipe;

         iter = cso_insert_state(ctx->cache, hash_key, CSO_SAMPLER, cso);
         if (cso_hash_iter_is_null(iter)) {
            FREE(cso);
            return PIPE_ERROR_OUT_OF_MEMORY;
         }

         handle = cso->data;
      }
      else {
         handle = ((struct cso_sampler *)cso_hash_iter_data(iter))->data;
      }
   }

   ctx->samplers[idx] = handle;
   return PIPE_OK;
}

enum pipe_error
cso_single_vertex_sampler(struct cso_context *ctx,
                          unsigned idx,
                          const struct pipe_sampler_state *templ)
{
   void *handle = NULL;

   if (templ != NULL) {
      unsigned key_size = sizeof(struct pipe_sampler_state);
      unsigned hash_key = cso_construct_key((void*)templ, key_size);
      struct cso_hash_iter iter = cso_find_state_template(ctx->cache,
                                                          hash_key, CSO_SAMPLER,
                                                          (void*)templ, key_size);

      if (cso_hash_iter_is_null(iter)) {
         struct cso_sampler *cso = MALLOC(sizeof(struct cso_sampler));
         if (!cso)
            return PIPE_ERROR_OUT_OF_MEMORY;

         memcpy(&cso->state, templ, sizeof(*templ));
         cso->data = ctx->pipe->create_sampler_state(ctx->pipe, &cso->state);
         cso->delete_state = (cso_state_callback)ctx->pipe->delete_sampler_state;
         cso->context = ctx->pipe;

         iter = cso_insert_state(ctx->cache, hash_key, CSO_SAMPLER, cso);
         if (cso_hash_iter_is_null(iter)) {
            FREE(cso);
            return PIPE_ERROR_OUT_OF_MEMORY;
         }

         handle = cso->data;
      }
      else {
         handle = ((struct cso_sampler *)cso_hash_iter_data(iter))->data;
      }
   }

   ctx->vertex_samplers[idx] = handle;
   return PIPE_OK;
}

void cso_single_sampler_done( struct cso_context *ctx )
{
   unsigned i;

   /* find highest non-null sampler */
   for (i = PIPE_MAX_SAMPLERS; i > 0; i--) {
      if (ctx->samplers[i - 1] != NULL)
         break;
   }

   ctx->nr_samplers = i;

   if (ctx->hw.nr_samplers != ctx->nr_samplers ||
       memcmp(ctx->hw.samplers,
              ctx->samplers,
              ctx->nr_samplers * sizeof(void *)) != 0) 
   {
      memcpy(ctx->hw.samplers, ctx->samplers, ctx->nr_samplers * sizeof(void *));
      ctx->hw.nr_samplers = ctx->nr_samplers;

      ctx->pipe->bind_fragment_sampler_states(ctx->pipe, ctx->nr_samplers, ctx->samplers);
   }
}

void
cso_single_vertex_sampler_done(struct cso_context *ctx)
{
   unsigned i;

   /* find highest non-null sampler */
   for (i = PIPE_MAX_VERTEX_SAMPLERS; i > 0; i--) {
      if (ctx->vertex_samplers[i - 1] != NULL)
         break;
   }

   ctx->nr_vertex_samplers = i;

   if (ctx->hw.nr_vertex_samplers != ctx->nr_vertex_samplers ||
       memcmp(ctx->hw.vertex_samplers,
              ctx->vertex_samplers,
              ctx->nr_vertex_samplers * sizeof(void *)) != 0) 
   {
      memcpy(ctx->hw.vertex_samplers,
             ctx->vertex_samplers,
             ctx->nr_vertex_samplers * sizeof(void *));
      ctx->hw.nr_vertex_samplers = ctx->nr_vertex_samplers;

      ctx->pipe->bind_vertex_sampler_states(ctx->pipe,
                                            ctx->nr_vertex_samplers,
                                            ctx->vertex_samplers);
   }
}

/*
 * If the function encouters any errors it will return the
 * last one. Done to always try to set as many samplers
 * as possible.
 */
enum pipe_error cso_set_samplers( struct cso_context *ctx,
                                  unsigned nr,
                                  const struct pipe_sampler_state **templates )
{
   unsigned i;
   enum pipe_error temp, error = PIPE_OK;

   /* TODO: fastpath
    */

   for (i = 0; i < nr; i++) {
      temp = cso_single_sampler( ctx, i, templates[i] );
      if (temp != PIPE_OK)
         error = temp;
   }

   for ( ; i < ctx->nr_samplers; i++) {
      temp = cso_single_sampler( ctx, i, NULL );
      if (temp != PIPE_OK)
         error = temp;
   }

   cso_single_sampler_done( ctx );

   return error;
}

void cso_save_samplers(struct cso_context *ctx)
{
   ctx->nr_samplers_saved = ctx->nr_samplers;
   memcpy(ctx->samplers_saved, ctx->samplers, sizeof(ctx->samplers));
}

void cso_restore_samplers(struct cso_context *ctx)
{
   ctx->nr_samplers = ctx->nr_samplers_saved;
   memcpy(ctx->samplers, ctx->samplers_saved, sizeof(ctx->samplers));
   cso_single_sampler_done( ctx );
}

/*
 * If the function encouters any errors it will return the
 * last one. Done to always try to set as many samplers
 * as possible.
 */
enum pipe_error cso_set_vertex_samplers(struct cso_context *ctx,
                                        unsigned nr,
                                        const struct pipe_sampler_state **templates)
{
   unsigned i;
   enum pipe_error temp, error = PIPE_OK;

   /* TODO: fastpath
    */

   for (i = 0; i < nr; i++) {
      temp = cso_single_vertex_sampler( ctx, i, templates[i] );
      if (temp != PIPE_OK)
         error = temp;
   }

   for ( ; i < ctx->nr_samplers; i++) {
      temp = cso_single_vertex_sampler( ctx, i, NULL );
      if (temp != PIPE_OK)
         error = temp;
   }

   cso_single_vertex_sampler_done( ctx );

   return error;
}

void
cso_save_vertex_samplers(struct cso_context *ctx)
{
   ctx->nr_vertex_samplers_saved = ctx->nr_vertex_samplers;
   memcpy(ctx->vertex_samplers_saved, ctx->vertex_samplers, sizeof(ctx->vertex_samplers));
}

void
cso_restore_vertex_samplers(struct cso_context *ctx)
{
   ctx->nr_vertex_samplers = ctx->nr_vertex_samplers_saved;
   memcpy(ctx->vertex_samplers, ctx->vertex_samplers_saved, sizeof(ctx->vertex_samplers));
   cso_single_vertex_sampler_done(ctx);
}


enum pipe_error cso_set_sampler_textures( struct cso_context *ctx,
                                          uint count,
                                          struct pipe_texture **textures )
{
   uint i;

   ctx->nr_textures = count;

   for (i = 0; i < count; i++)
      pipe_texture_reference(&ctx->textures[i], textures[i]);
   for ( ; i < PIPE_MAX_SAMPLERS; i++)
      pipe_texture_reference(&ctx->textures[i], NULL);

   ctx->pipe->set_fragment_sampler_textures(ctx->pipe, count, textures);

   return PIPE_OK;
}

void cso_save_sampler_textures( struct cso_context *ctx )
{
   uint i;

   ctx->nr_textures_saved = ctx->nr_textures;
   for (i = 0; i < ctx->nr_textures; i++) {
      assert(!ctx->textures_saved[i]);
      pipe_texture_reference(&ctx->textures_saved[i], ctx->textures[i]);
   }
}

void cso_restore_sampler_textures( struct cso_context *ctx )
{
   uint i;

   ctx->nr_textures = ctx->nr_textures_saved;

   for (i = 0; i < ctx->nr_textures; i++) {
      pipe_texture_reference(&ctx->textures[i], NULL);
      ctx->textures[i] = ctx->textures_saved[i];
      ctx->textures_saved[i] = NULL;
   }
   for ( ; i < PIPE_MAX_SAMPLERS; i++)
      pipe_texture_reference(&ctx->textures[i], NULL);

   ctx->pipe->set_fragment_sampler_textures(ctx->pipe, ctx->nr_textures, ctx->textures);

   ctx->nr_textures_saved = 0;
}



enum pipe_error
cso_set_vertex_sampler_textures(struct cso_context *ctx,
                                uint count,
                                struct pipe_texture **textures)
{
   uint i;

   ctx->nr_vertex_textures = count;

   for (i = 0; i < count; i++) {
      pipe_texture_reference(&ctx->vertex_textures[i], textures[i]);
   }
   for ( ; i < PIPE_MAX_VERTEX_SAMPLERS; i++) {
      pipe_texture_reference(&ctx->vertex_textures[i], NULL);
   }

   ctx->pipe->set_vertex_sampler_textures(ctx->pipe, count, textures);

   return PIPE_OK;
}

void
cso_save_vertex_sampler_textures(struct cso_context *ctx)
{
   uint i;

   ctx->nr_vertex_textures_saved = ctx->nr_vertex_textures;
   for (i = 0; i < ctx->nr_vertex_textures; i++) {
      assert(!ctx->vertex_textures_saved[i]);
      pipe_texture_reference(&ctx->vertex_textures_saved[i], ctx->vertex_textures[i]);
   }
}

void
cso_restore_vertex_sampler_textures(struct cso_context *ctx)
{
   uint i;

   ctx->nr_vertex_textures = ctx->nr_vertex_textures_saved;

   for (i = 0; i < ctx->nr_vertex_textures; i++) {
      pipe_texture_reference(&ctx->vertex_textures[i], NULL);
      ctx->vertex_textures[i] = ctx->vertex_textures_saved[i];
      ctx->vertex_textures_saved[i] = NULL;
   }
   for ( ; i < PIPE_MAX_VERTEX_SAMPLERS; i++) {
      pipe_texture_reference(&ctx->vertex_textures[i], NULL);
   }

   ctx->pipe->set_vertex_sampler_textures(ctx->pipe,
                                          ctx->nr_vertex_textures,
                                          ctx->vertex_textures);

   ctx->nr_vertex_textures_saved = 0;
}



enum pipe_error cso_set_depth_stencil_alpha(struct cso_context *ctx,
                                            const struct pipe_depth_stencil_alpha_state *templ)
{
   unsigned key_size = sizeof(struct pipe_depth_stencil_alpha_state);
   unsigned hash_key = cso_construct_key((void*)templ, key_size);
   struct cso_hash_iter iter = cso_find_state_template(ctx->cache,
                                                       hash_key, 
                                                       CSO_DEPTH_STENCIL_ALPHA,
                                                       (void*)templ, key_size);
   void *handle;

   if (cso_hash_iter_is_null(iter)) {
      struct cso_depth_stencil_alpha *cso = MALLOC(sizeof(struct cso_depth_stencil_alpha));
      if (!cso)
         return PIPE_ERROR_OUT_OF_MEMORY;

      memcpy(&cso->state, templ, sizeof(*templ));
      cso->data = ctx->pipe->create_depth_stencil_alpha_state(ctx->pipe, &cso->state);
      cso->delete_state = (cso_state_callback)ctx->pipe->delete_depth_stencil_alpha_state;
      cso->context = ctx->pipe;

      iter = cso_insert_state(ctx->cache, hash_key, CSO_DEPTH_STENCIL_ALPHA, cso);
      if (cso_hash_iter_is_null(iter)) {
         FREE(cso);
         return PIPE_ERROR_OUT_OF_MEMORY;
      }

      handle = cso->data;
   }
   else {
      handle = ((struct cso_depth_stencil_alpha *)cso_hash_iter_data(iter))->data;
   }

   if (ctx->depth_stencil != handle) {
      ctx->depth_stencil = handle;
      ctx->pipe->bind_depth_stencil_alpha_state(ctx->pipe, handle);
   }
   return PIPE_OK;
}

void cso_save_depth_stencil_alpha(struct cso_context *ctx)
{
   assert(!ctx->depth_stencil_saved);
   ctx->depth_stencil_saved = ctx->depth_stencil;
}

void cso_restore_depth_stencil_alpha(struct cso_context *ctx)
{
   if (ctx->depth_stencil != ctx->depth_stencil_saved) {
      ctx->depth_stencil = ctx->depth_stencil_saved;
      ctx->pipe->bind_depth_stencil_alpha_state(ctx->pipe, ctx->depth_stencil_saved);
   }
   ctx->depth_stencil_saved = NULL;
}



enum pipe_error cso_set_rasterizer(struct cso_context *ctx,
                                   const struct pipe_rasterizer_state *templ)
{
   unsigned key_size = sizeof(struct pipe_rasterizer_state);
   unsigned hash_key = cso_construct_key((void*)templ, key_size);
   struct cso_hash_iter iter = cso_find_state_template(ctx->cache,
                                                       hash_key, CSO_RASTERIZER,
                                                       (void*)templ, key_size);
   void *handle = NULL;

   if (cso_hash_iter_is_null(iter)) {
      struct cso_rasterizer *cso = MALLOC(sizeof(struct cso_rasterizer));
      if (!cso)
         return PIPE_ERROR_OUT_OF_MEMORY;

      memcpy(&cso->state, templ, sizeof(*templ));
      cso->data = ctx->pipe->create_rasterizer_state(ctx->pipe, &cso->state);
      cso->delete_state = (cso_state_callback)ctx->pipe->delete_rasterizer_state;
      cso->context = ctx->pipe;

      iter = cso_insert_state(ctx->cache, hash_key, CSO_RASTERIZER, cso);
      if (cso_hash_iter_is_null(iter)) {
         FREE(cso);
         return PIPE_ERROR_OUT_OF_MEMORY;
      }

      handle = cso->data;
   }
   else {
      handle = ((struct cso_rasterizer *)cso_hash_iter_data(iter))->data;
   }

   if (ctx->rasterizer != handle) {
      ctx->rasterizer = handle;
      ctx->pipe->bind_rasterizer_state(ctx->pipe, handle);
   }
   return PIPE_OK;
}

void cso_save_rasterizer(struct cso_context *ctx)
{
   assert(!ctx->rasterizer_saved);
   ctx->rasterizer_saved = ctx->rasterizer;
}

void cso_restore_rasterizer(struct cso_context *ctx)
{
   if (ctx->rasterizer != ctx->rasterizer_saved) {
      ctx->rasterizer = ctx->rasterizer_saved;
      ctx->pipe->bind_rasterizer_state(ctx->pipe, ctx->rasterizer_saved);
   }
   ctx->rasterizer_saved = NULL;
}



enum pipe_error cso_set_fragment_shader_handle(struct cso_context *ctx,
                                               void *handle )
{
   if (ctx->fragment_shader != handle) {
      ctx->fragment_shader = handle;
      ctx->pipe->bind_fs_state(ctx->pipe, handle);
   }
   return PIPE_OK;
}

void cso_delete_fragment_shader(struct cso_context *ctx, void *handle )
{
   if (handle == ctx->fragment_shader) {
      /* unbind before deleting */
      ctx->pipe->bind_fs_state(ctx->pipe, NULL);
      ctx->fragment_shader = NULL;
   }
   ctx->pipe->delete_fs_state(ctx->pipe, handle);
}

/* Not really working:
 */
#if 0
enum pipe_error cso_set_fragment_shader(struct cso_context *ctx,
                                        const struct pipe_shader_state *templ)
{
   const struct tgsi_token *tokens = templ->tokens;
   unsigned num_tokens = tgsi_num_tokens(tokens);
   size_t tokens_size = num_tokens*sizeof(struct tgsi_token);
   unsigned hash_key = cso_construct_key((void*)tokens, tokens_size);
   struct cso_hash_iter iter = cso_find_state_template(ctx->cache,
                                                       hash_key, 
                                                       CSO_FRAGMENT_SHADER,
                                                       (void*)tokens,
                                                       sizeof(*templ)); /* XXX correct? tokens_size? */
   void *handle = NULL;

   if (cso_hash_iter_is_null(iter)) {
      struct cso_fragment_shader *cso = MALLOC(sizeof(struct cso_fragment_shader) + tokens_size);
      struct tgsi_token *cso_tokens = (struct tgsi_token *)((char *)cso + sizeof(*cso));

      if (!cso)
         return PIPE_ERROR_OUT_OF_MEMORY;

      memcpy(cso_tokens, tokens, tokens_size);
      cso->state.tokens = cso_tokens;
      cso->data = ctx->pipe->create_fs_state(ctx->pipe, &cso->state);
      cso->delete_state = (cso_state_callback)ctx->pipe->delete_fs_state;
      cso->context = ctx->pipe;

      iter = cso_insert_state(ctx->cache, hash_key, CSO_FRAGMENT_SHADER, cso);
      if (cso_hash_iter_is_null(iter)) {
         FREE(cso);
         return PIPE_ERROR_OUT_OF_MEMORY;
      }

      handle = cso->data;
   }
   else {
      handle = ((struct cso_fragment_shader *)cso_hash_iter_data(iter))->data;
   }

   return cso_set_fragment_shader_handle( ctx, handle );
}
#endif

void cso_save_fragment_shader(struct cso_context *ctx)
{
   assert(!ctx->fragment_shader_saved);
   ctx->fragment_shader_saved = ctx->fragment_shader;
}

void cso_restore_fragment_shader(struct cso_context *ctx)
{
   if (ctx->fragment_shader_saved != ctx->fragment_shader) {
      ctx->pipe->bind_fs_state(ctx->pipe, ctx->fragment_shader_saved);
      ctx->fragment_shader = ctx->fragment_shader_saved;
   }
   ctx->fragment_shader_saved = NULL;
}


enum pipe_error cso_set_vertex_shader_handle(struct cso_context *ctx,
                                             void *handle )
{
   if (ctx->vertex_shader != handle) {
      ctx->vertex_shader = handle;
      ctx->pipe->bind_vs_state(ctx->pipe, handle);
   }
   return PIPE_OK;
}

void cso_delete_vertex_shader(struct cso_context *ctx, void *handle )
{
   if (handle == ctx->vertex_shader) {
      /* unbind before deleting */
      ctx->pipe->bind_vs_state(ctx->pipe, NULL);
      ctx->vertex_shader = NULL;
   }
   ctx->pipe->delete_vs_state(ctx->pipe, handle);
}


/* Not really working:
 */
#if 0
enum pipe_error cso_set_vertex_shader(struct cso_context *ctx,
                                      const struct pipe_shader_state *templ)
{
   unsigned hash_key = cso_construct_key((void*)templ,
                                         sizeof(struct pipe_shader_state));
   struct cso_hash_iter iter = cso_find_state_template(ctx->cache,
                                                       hash_key, CSO_VERTEX_SHADER,
                                                       (void*)templ,
                                                       sizeof(*templ));
   void *handle = NULL;

   if (cso_hash_iter_is_null(iter)) {
      struct cso_vertex_shader *cso = MALLOC(sizeof(struct cso_vertex_shader));

      if (!cso)
         return PIPE_ERROR_OUT_OF_MEMORY;

      memcpy(cso->state, templ, sizeof(*templ));
      cso->data = ctx->pipe->create_vs_state(ctx->pipe, &cso->state);
      cso->delete_state = (cso_state_callback)ctx->pipe->delete_vs_state;
      cso->context = ctx->pipe;

      iter = cso_insert_state(ctx->cache, hash_key, CSO_VERTEX_SHADER, cso);
      if (cso_hash_iter_is_null(iter)) {
         FREE(cso);
         return PIPE_ERROR_OUT_OF_MEMORY;
      }

      handle = cso->data;
   }
   else {
      handle = ((struct cso_vertex_shader *)cso_hash_iter_data(iter))->data;
   }

   return cso_set_vertex_shader_handle( ctx, handle );
}
#endif



void cso_save_vertex_shader(struct cso_context *ctx)
{
   assert(!ctx->vertex_shader_saved);
   ctx->vertex_shader_saved = ctx->vertex_shader;
}

void cso_restore_vertex_shader(struct cso_context *ctx)
{
   if (ctx->vertex_shader_saved != ctx->vertex_shader) {
      ctx->pipe->bind_vs_state(ctx->pipe, ctx->vertex_shader_saved);
      ctx->vertex_shader = ctx->vertex_shader_saved;
   }
   ctx->vertex_shader_saved = NULL;
}


/**
 * Copy framebuffer state from src to dst with refcounting of surfaces.
 */
static void
copy_framebuffer_state(struct pipe_framebuffer_state *dst,
                       const struct pipe_framebuffer_state *src)
{
   uint i;

   dst->width = src->width;
   dst->height = src->height;
   dst->nr_cbufs = src->nr_cbufs;
   for (i = 0; i < PIPE_MAX_COLOR_BUFS; i++) {
      pipe_surface_reference(&dst->cbufs[i], src->cbufs[i]);
   }
   pipe_surface_reference(&dst->zsbuf, src->zsbuf);
}


static void
free_framebuffer_state(struct pipe_framebuffer_state *fb)
{
   uint i;

   for (i = 0; i < PIPE_MAX_COLOR_BUFS; i++) {
      pipe_surface_reference(&fb->cbufs[i], NULL);
   }
   pipe_surface_reference(&fb->zsbuf, NULL);
}


enum pipe_error cso_set_framebuffer(struct cso_context *ctx,
                                    const struct pipe_framebuffer_state *fb)
{
   if (memcmp(&ctx->fb, fb, sizeof(*fb)) != 0) {
      copy_framebuffer_state(&ctx->fb, fb);
      ctx->pipe->set_framebuffer_state(ctx->pipe, fb);
   }
   return PIPE_OK;
}

void cso_save_framebuffer(struct cso_context *ctx)
{
   copy_framebuffer_state(&ctx->fb_saved, &ctx->fb);
}

void cso_restore_framebuffer(struct cso_context *ctx)
{
   if (memcmp(&ctx->fb, &ctx->fb_saved, sizeof(ctx->fb))) {
      copy_framebuffer_state(&ctx->fb, &ctx->fb_saved);
      ctx->pipe->set_framebuffer_state(ctx->pipe, &ctx->fb);
      free_framebuffer_state(&ctx->fb_saved);
   }
}


enum pipe_error cso_set_viewport(struct cso_context *ctx,
                                 const struct pipe_viewport_state *vp)
{
   if (memcmp(&ctx->vp, vp, sizeof(*vp))) {
      ctx->vp = *vp;
      ctx->pipe->set_viewport_state(ctx->pipe, vp);
   }
   return PIPE_OK;
}

void cso_save_viewport(struct cso_context *ctx)
{
   ctx->vp_saved = ctx->vp;
}


void cso_restore_viewport(struct cso_context *ctx)
{
   if (memcmp(&ctx->vp, &ctx->vp_saved, sizeof(ctx->vp))) {
      ctx->vp = ctx->vp_saved;
      ctx->pipe->set_viewport_state(ctx->pipe, &ctx->vp);
   }
}


enum pipe_error cso_set_blend_color(struct cso_context *ctx,
                                    const struct pipe_blend_color *bc)
{
   if (memcmp(&ctx->blend_color, bc, sizeof(ctx->blend_color))) {
      ctx->blend_color = *bc;
      ctx->pipe->set_blend_color(ctx->pipe, bc);
   }
   return PIPE_OK;
}

enum pipe_error cso_set_stencil_ref(struct cso_context *ctx,
                                    const struct pipe_stencil_ref *sr)
{
   if (memcmp(&ctx->stencil_ref, sr, sizeof(ctx->stencil_ref))) {
      ctx->stencil_ref = *sr;
      ctx->pipe->set_stencil_ref(ctx->pipe, sr);
   }
   return PIPE_OK;
}

void cso_save_stencil_ref(struct cso_context *ctx)
{
   ctx->stencil_ref_saved = ctx->stencil_ref;
}


void cso_restore_stencil_ref(struct cso_context *ctx)
{
   if (memcmp(&ctx->stencil_ref, &ctx->stencil_ref_saved, sizeof(ctx->stencil_ref))) {
      ctx->stencil_ref = ctx->stencil_ref_saved;
      ctx->pipe->set_stencil_ref(ctx->pipe, &ctx->stencil_ref);
   }
}

enum pipe_error cso_set_geometry_shader_handle(struct cso_context *ctx,
                                               void *handle)
{
   if (ctx->geometry_shader != handle) {
      ctx->geometry_shader = handle;
      ctx->pipe->bind_gs_state(ctx->pipe, handle);
   }
   return PIPE_OK;
}

void cso_delete_geometry_shader(struct cso_context *ctx, void *handle)
{
    if (handle == ctx->geometry_shader) {
      /* unbind before deleting */
      ctx->pipe->bind_gs_state(ctx->pipe, NULL);
      ctx->geometry_shader = NULL;
   }
   ctx->pipe->delete_gs_state(ctx->pipe, handle);
}

void cso_save_geometry_shader(struct cso_context *ctx)
{
   assert(!ctx->geometry_shader_saved);
   ctx->geometry_shader_saved = ctx->geometry_shader;
}

void cso_restore_geometry_shader(struct cso_context *ctx)
{
   if (ctx->geometry_shader_saved != ctx->geometry_shader) {
      ctx->pipe->bind_gs_state(ctx->pipe, ctx->geometry_shader_saved);
      ctx->geometry_shader = ctx->geometry_shader_saved;
   }
   ctx->geometry_shader_saved = NULL;
}

<<<<<<< HEAD

/* clip state */

static INLINE void
clip_state_cpy(struct pipe_clip_state *dst,
               const struct pipe_clip_state *src)
{
   dst->nr = src->nr;
   if (src->nr) {
      memcpy(dst->ucp, src->ucp, src->nr * sizeof(src->ucp[0]));
   }
}

static INLINE int
clip_state_cmp(const struct pipe_clip_state *a,
               const struct pipe_clip_state *b)
{
   if (a->nr != b->nr) {
      return 1;
   }
   if (a->nr) {
      return memcmp(a->ucp, b->ucp, a->nr * sizeof(a->ucp[0]));
   }
   return 0;
}

void
cso_set_clip(struct cso_context *ctx,
             const struct pipe_clip_state *clip)
{
   if (clip_state_cmp(&ctx->clip, clip)) {
      clip_state_cpy(&ctx->clip, clip);
      ctx->pipe->set_clip_state(ctx->pipe, clip);
   }
}

void
cso_save_clip(struct cso_context *ctx)
{
   clip_state_cpy(&ctx->clip_saved, &ctx->clip);
}

void
cso_restore_clip(struct cso_context *ctx)
{
   if (clip_state_cmp(&ctx->clip, &ctx->clip_saved)) {
      clip_state_cpy(&ctx->clip, &ctx->clip_saved);
      ctx->pipe->set_clip_state(ctx->pipe, &ctx->clip_saved);
   }
=======
enum pipe_error cso_set_vertex_elements(struct cso_context *ctx,
                                        unsigned count,
                                        const struct pipe_vertex_element *states)
{
   unsigned key_size, hash_key;
   struct cso_hash_iter iter;
   void *handle;
   struct cso_velems_state velems_state;

   /* need to include the count into the stored state data too.
      Otherwise first few count pipe_vertex_elements could be identical even if count
      is different, and there's no guarantee the hash would be different in that
      case neither */
   key_size = sizeof(struct pipe_vertex_element) * count + sizeof(unsigned);
   velems_state.count = count;
   memcpy(velems_state.velems, states, sizeof(struct pipe_vertex_element) * count);
   hash_key = cso_construct_key((void*)&velems_state, key_size);
   iter = cso_find_state_template(ctx->cache, hash_key, CSO_VELEMENTS, (void*)&velems_state, key_size);

   if (cso_hash_iter_is_null(iter)) {
      struct cso_velements *cso = MALLOC(sizeof(struct cso_velements));
      if (!cso)
         return PIPE_ERROR_OUT_OF_MEMORY;

      memcpy(&cso->state, &velems_state, key_size);
      cso->data = ctx->pipe->create_vertex_elements_state(ctx->pipe, count, &cso->state.velems[0]);
      cso->delete_state = (cso_state_callback)ctx->pipe->delete_vertex_elements_state;
      cso->context = ctx->pipe;

      iter = cso_insert_state(ctx->cache, hash_key, CSO_VELEMENTS, cso);
      if (cso_hash_iter_is_null(iter)) {
         FREE(cso);
         return PIPE_ERROR_OUT_OF_MEMORY;
      }

      handle = cso->data;
   }
   else {
      handle = ((struct cso_velements *)cso_hash_iter_data(iter))->data;
   }

   if (ctx->velements != handle) {
      ctx->velements = handle;
      ctx->pipe->bind_vertex_elements_state(ctx->pipe, handle);
   }
   return PIPE_OK;
}

void cso_save_vertex_elements(struct cso_context *ctx)
{
   assert(!ctx->velements);
   ctx->velements_saved = ctx->velements;
}

void cso_restore_vertex_elements(struct cso_context *ctx)
{
   if (ctx->velements != ctx->velements_saved) {
      ctx->velements = ctx->velements_saved;
      ctx->pipe->bind_vertex_elements_state(ctx->pipe, ctx->velements_saved);
   }
   ctx->velements_saved = NULL;
>>>>>>> ae7b7bf1
}<|MERGE_RESOLUTION|>--- conflicted
+++ resolved
@@ -1148,8 +1148,6 @@
    ctx->geometry_shader_saved = NULL;
 }
 
-<<<<<<< HEAD
-
 /* clip state */
 
 static INLINE void
@@ -1198,7 +1196,8 @@
       clip_state_cpy(&ctx->clip, &ctx->clip_saved);
       ctx->pipe->set_clip_state(ctx->pipe, &ctx->clip_saved);
    }
-=======
+}
+
 enum pipe_error cso_set_vertex_elements(struct cso_context *ctx,
                                         unsigned count,
                                         const struct pipe_vertex_element *states)
@@ -1260,5 +1259,4 @@
       ctx->pipe->bind_vertex_elements_state(ctx->pipe, ctx->velements_saved);
    }
    ctx->velements_saved = NULL;
->>>>>>> ae7b7bf1
 }