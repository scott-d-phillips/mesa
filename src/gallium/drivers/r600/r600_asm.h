/*
 * Copyright 2010 Jerome Glisse <glisse@freedesktop.org>
 *
 * Permission is hereby granted, free of charge, to any person obtaining a
 * copy of this software and associated documentation files (the "Software"),
 * to deal in the Software without restriction, including without limitation
 * on the rights to use, copy, modify, merge, publish, distribute, sub
 * license, and/or sell copies of the Software, and to permit persons to whom
 * the Software is furnished to do so, subject to the following conditions:
 *
 * The above copyright notice and this permission notice (including the next
 * paragraph) shall be included in all copies or substantial portions of the
 * Software.
 *
 * THE SOFTWARE IS PROVIDED "AS IS", WITHOUT WARRANTY OF ANY KIND, EXPRESS OR
 * IMPLIED, INCLUDING BUT NOT LIMITED TO THE WARRANTIES OF MERCHANTABILITY,
 * FITNESS FOR A PARTICULAR PURPOSE AND NON-INFRINGEMENT. IN NO EVENT SHALL
 * THE AUTHOR(S) AND/OR THEIR SUPPLIERS BE LIABLE FOR ANY CLAIM,
 * DAMAGES OR OTHER LIABILITY, WHETHER IN AN ACTION OF CONTRACT, TORT OR
 * OTHERWISE, ARISING FROM, OUT OF OR IN CONNECTION WITH THE SOFTWARE OR THE
 * USE OR OTHER DEALINGS IN THE SOFTWARE.
 */
#ifndef R600_ASM_H
#define R600_ASM_H

#include "util/u_double_list.h"

struct r600_vertex_element;
struct r600_pipe_context;

struct r600_bc_alu_src {
	unsigned			sel;
	unsigned			chan;
	unsigned			neg;
	unsigned			abs;
	unsigned			rel;
	u32				*value;
};

struct r600_bc_alu_dst {
	unsigned			sel;
	unsigned			chan;
	unsigned			clamp;
	unsigned			write;
	unsigned			rel;
};

struct r600_bc_alu {
	struct list_head		list;
	struct r600_bc_alu_src		src[3];
	struct r600_bc_alu_dst		dst;
	unsigned			inst;
	unsigned			last;
	unsigned			is_op3;
	unsigned			predicate;
	unsigned			bank_swizzle;
	unsigned			bank_swizzle_force;
	unsigned			omod;
};

struct r600_bc_tex {
	struct list_head		list;
	unsigned			inst;
	unsigned			resource_id;
	unsigned			src_gpr;
	unsigned			src_rel;
	unsigned			dst_gpr;
	unsigned			dst_rel;
	unsigned			dst_sel_x;
	unsigned			dst_sel_y;
	unsigned			dst_sel_z;
	unsigned			dst_sel_w;
	unsigned			lod_bias;
	unsigned			coord_type_x;
	unsigned			coord_type_y;
	unsigned			coord_type_z;
	unsigned			coord_type_w;
	unsigned			offset_x;
	unsigned			offset_y;
	unsigned			offset_z;
	unsigned			sampler_id;
	unsigned			src_sel_x;
	unsigned			src_sel_y;
	unsigned			src_sel_z;
	unsigned			src_sel_w;
};

struct r600_bc_vtx {
	struct list_head		list;
	unsigned			inst;
	unsigned			fetch_type;
	unsigned			buffer_id;
	unsigned			src_gpr;
	unsigned			src_sel_x;
	unsigned			mega_fetch_count;
	unsigned			dst_gpr;
	unsigned			dst_sel_x;
	unsigned			dst_sel_y;
	unsigned			dst_sel_z;
	unsigned			dst_sel_w;
	unsigned			use_const_fields;
	unsigned			data_format;
	unsigned			num_format_all;
	unsigned			format_comp_all;
	unsigned			srf_mode_all;
};

struct r600_bc_output {
	unsigned			array_base;
	unsigned			type;
	unsigned			elem_size;
	unsigned			gpr;
	unsigned			swizzle_x;
	unsigned			swizzle_y;
	unsigned			swizzle_z;
	unsigned			swizzle_w;
	unsigned			burst_count;
};

struct r600_bc_kcache {
	unsigned			bank;
	unsigned			mode;
	unsigned			addr;
};

struct r600_bc_cf {
	struct list_head		list;
	unsigned			inst;
	unsigned			addr;
	unsigned			ndw;
	unsigned			id;
	unsigned			cond;
	unsigned			pop_count;
	unsigned			cf_addr; /* control flow addr */
<<<<<<< HEAD
	unsigned			barrier;
	unsigned			kcache0_mode;
	unsigned			kcache1_mode;
	unsigned			kcache0_addr;
	unsigned			kcache1_addr;
	unsigned			kcache0_bank;
	unsigned			kcache1_bank;
=======
	struct r600_bc_kcache		kcache[2];
>>>>>>> d8cfe464
	unsigned			r6xx_uses_waterfall;
	struct list_head		alu;
	struct list_head		tex;
	struct list_head		vtx;
	struct r600_bc_output		output;
	struct r600_bc_alu		*curr_bs_head;
	struct r600_bc_alu		*prev_bs_head;
	struct r600_bc_alu		*prev2_bs_head;
};

#define FC_NONE				0
#define FC_IF				1
#define FC_LOOP				2
#define FC_REP				3
#define FC_PUSH_VPM			4
#define FC_PUSH_WQM			5

struct r600_cf_stack_entry {
	int				type;
	struct r600_bc_cf		*start;
	struct r600_bc_cf		**mid; /* used to store the else point */
	int				num_mid;
};

#define SQ_MAX_CALL_DEPTH 0x00000020
struct r600_cf_callstack {
	unsigned			fc_sp_before_entry;
	int				sub_desc_index;
	int				current;
	int				max;
};

struct r600_bc {
	enum radeon_family		family;
	int				chiprev; /* 0 - r600, 1 - r700, 2 - evergreen */
	int				type;
	struct list_head		cf;
	struct r600_bc_cf		*cf_last;
	unsigned			ndw;
	unsigned			ncf;
	unsigned			ngpr;
	unsigned			nstack;
	unsigned			nresource;
	unsigned			force_add_cf;
	u32				*bytecode;
	u32				fc_sp;
	struct r600_cf_stack_entry	fc_stack[32];
	unsigned			call_sp;
	struct r600_cf_callstack	callstack[SQ_MAX_CALL_DEPTH];
};

/* eg_asm.c */
int eg_bc_cf_build(struct r600_bc *bc, struct r600_bc_cf *cf);
void eg_cf_vtx(struct r600_vertex_element *ve, u32 *bytecode, unsigned count);

/* r600_asm.c */
int r600_bc_init(struct r600_bc *bc, enum radeon_family family);
void r600_bc_clear(struct r600_bc *bc);
int r600_bc_add_alu(struct r600_bc *bc, const struct r600_bc_alu *alu);
int r600_bc_add_vtx(struct r600_bc *bc, const struct r600_bc_vtx *vtx);
int r600_bc_add_tex(struct r600_bc *bc, const struct r600_bc_tex *tex);
int r600_bc_add_output(struct r600_bc *bc, const struct r600_bc_output *output);
int r600_bc_build(struct r600_bc *bc);
int r600_bc_add_cfinst(struct r600_bc *bc, int inst);
int r600_bc_add_alu_type(struct r600_bc *bc, const struct r600_bc_alu *alu, int type);
void r600_bc_special_constants(u32 value, unsigned *sel, unsigned *neg);
void r600_bc_dump(struct r600_bc *bc);
void r600_cf_vtx(struct r600_vertex_element *ve, u32 *bytecode, unsigned count);
void r600_cf_vtx_tc(struct r600_vertex_element *ve, u32 *bytecode, unsigned count);

int r600_vertex_elements_build_fetch_shader(struct r600_pipe_context *rctx, struct r600_vertex_element *ve);

/* r700_asm.c */
int r700_bc_alu_build(struct r600_bc *bc, struct r600_bc_alu *alu, unsigned id);

#endif<|MERGE_RESOLUTION|>--- conflicted
+++ resolved
@@ -132,17 +132,8 @@
 	unsigned			cond;
 	unsigned			pop_count;
 	unsigned			cf_addr; /* control flow addr */
-<<<<<<< HEAD
 	unsigned			barrier;
-	unsigned			kcache0_mode;
-	unsigned			kcache1_mode;
-	unsigned			kcache0_addr;
-	unsigned			kcache1_addr;
-	unsigned			kcache0_bank;
-	unsigned			kcache1_bank;
-=======
 	struct r600_bc_kcache		kcache[2];
->>>>>>> d8cfe464
 	unsigned			r6xx_uses_waterfall;
 	struct list_head		alu;
 	struct list_head		tex;
