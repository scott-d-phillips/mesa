/*
 * Copyright © 2014 Intel Corporation
 *
 * Permission is hereby granted, free of charge, to any person obtaining a
 * copy of this software and associated documentation files (the "Software"),
 * to deal in the Software without restriction, including without limitation
 * the rights to use, copy, modify, merge, publish, distribute, sublicense,
 * and/or sell copies of the Software, and to permit persons to whom the
 * Software is furnished to do so, subject to the following conditions:
 *
 * The above copyright notice and this permission notice (including the next
 * paragraph) shall be included in all copies or substantial portions of the
 * Software.
 *
 * THE SOFTWARE IS PROVIDED "AS IS", WITHOUT WARRANTY OF ANY KIND, EXPRESS OR
 * IMPLIED, INCLUDING BUT NOT LIMITED TO THE WARRANTIES OF MERCHANTABILITY,
 * FITNESS FOR A PARTICULAR PURPOSE AND NONINFRINGEMENT.  IN NO EVENT SHALL
 * THE AUTHORS OR COPYRIGHT HOLDERS BE LIABLE FOR ANY CLAIM, DAMAGES OR OTHER
 * LIABILITY, WHETHER IN AN ACTION OF CONTRACT, TORT OR OTHERWISE, ARISING
 * FROM, OUT OF OR IN CONNECTION WITH THE SOFTWARE OR THE USE OR OTHER DEALINGS
 * IN THE SOFTWARE.
 */

#include "brw_nir.h"
#include "brw_shader.h"
#include "glsl/glsl_parser_extras.h"
#include "glsl/nir/glsl_to_nir.h"
#include "program/prog_to_nir.h"

static bool
remap_vs_attrs(nir_block *block, void *closure)
{
   GLbitfield64 inputs_read = *((GLbitfield64 *) closure);

   nir_foreach_instr(block, instr) {
      if (instr->type != nir_instr_type_intrinsic)
         continue;

      nir_intrinsic_instr *intrin = nir_instr_as_intrinsic(instr);

      /* We set EmitNoIndirect for VS inputs, so there are no indirects. */
      assert(intrin->intrinsic != nir_intrinsic_load_input_indirect);

      if (intrin->intrinsic == nir_intrinsic_load_input) {
         /* Attributes come in a contiguous block, ordered by their
          * gl_vert_attrib value.  That means we can compute the slot
          * number for an attribute by masking out the enabled attributes
          * before it and counting the bits.
          */
         int attr = intrin->const_index[0];
         int slot = _mesa_bitcount_64(inputs_read & BITFIELD64_MASK(attr));
         intrin->const_index[0] = 4 * slot;
      }
   }
   return true;
}

static void
brw_nir_lower_inputs(nir_shader *nir,
                     const struct brw_device_info *devinfo,
                     bool is_scalar)
{
   switch (nir->stage) {
   case MESA_SHADER_VERTEX:
      /* For now, leave the vec4 backend doing the old method. */
      if (!is_scalar) {
         nir_assign_var_locations(&nir->inputs, &nir->num_inputs,
                                  type_size_vec4);
         break;
      }

      /* Start with the location of the variable's base. */
      foreach_list_typed(nir_variable, var, node, &nir->inputs) {
         var->data.driver_location = var->data.location;
      }

      /* Now use nir_lower_io to walk dereference chains.  Attribute arrays
       * are loaded as one vec4 per element (or matrix column), so we use
       * type_size_vec4 here.
       */
      nir_lower_io(nir, nir_var_shader_in, type_size_vec4);

      /* Finally, translate VERT_ATTRIB_* values into the actual registers.
       *
       * Note that we can use nir->info.inputs_read instead of key->inputs_read
       * since the two are identical aside from Gen4-5 edge flag differences.
       */
      GLbitfield64 inputs_read = nir->info.inputs_read;
      nir_foreach_overload(nir, overload) {
         if (overload->impl) {
            nir_foreach_block(overload->impl, remap_vs_attrs, &inputs_read);
         }
      }
      break;
   case MESA_SHADER_GEOMETRY: {
      if (!is_scalar) {
         foreach_list_typed(nir_variable, var, node, &nir->inputs) {
            var->data.driver_location = var->data.location;
         }
      } else {
         /* The GLSL linker will have already matched up GS inputs and
          * the outputs of prior stages.  The driver does extend VS outputs
          * in some cases, but only for legacy OpenGL or Gen4-5 hardware,
          * neither of which offer geometry shader support.  So we can
          * safely ignore that.
          *
          * For SSO pipelines, we use a fixed VUE map layout based on variable
          * locations, so we can rely on rendezvous-by-location to make this
          * work.
          *
          * However, we need to ignore VARYING_SLOT_PRIMITIVE_ID, as it's not
          * written by previous stages and shows up via payload magic.
          */
         struct brw_vue_map input_vue_map;
         GLbitfield64 inputs_read =
            nir->info.inputs_read & ~VARYING_BIT_PRIMITIVE_ID;
         brw_compute_vue_map(devinfo, &input_vue_map, inputs_read,
                             nir->info.separate_shader);

         /* Start with the slot for the variable's base. */
         foreach_list_typed(nir_variable, var, node, &nir->inputs) {
            assert(input_vue_map.varying_to_slot[var->data.location] != -1);
            var->data.driver_location =
               input_vue_map.varying_to_slot[var->data.location];
         }

         /* Inputs are stored in vec4 slots, so use type_size_vec4(). */
         nir_lower_io(nir, nir_var_shader_in, type_size_vec4);
      }
      break;
   }
   case MESA_SHADER_FRAGMENT:
      assert(is_scalar);
      nir_assign_var_locations(&nir->inputs, &nir->num_inputs,
                               type_size_scalar);
      break;
   case MESA_SHADER_COMPUTE:
      /* Compute shaders have no inputs. */
      assert(exec_list_is_empty(&nir->inputs));
      break;
   default:
      unreachable("unsupported shader stage");
   }
}

static void
brw_nir_lower_outputs(nir_shader *nir, bool is_scalar)
{
   switch (nir->stage) {
   case MESA_SHADER_VERTEX:
   case MESA_SHADER_GEOMETRY:
      if (is_scalar) {
         nir_assign_var_locations(&nir->outputs, &nir->num_outputs,
                                  type_size_vec4_times_4);
         nir_lower_io(nir, nir_var_shader_out, type_size_vec4_times_4);
      } else {
         nir_foreach_variable(var, &nir->outputs)
            var->data.driver_location = var->data.location;
      }
      break;
   case MESA_SHADER_FRAGMENT:
      nir_assign_var_locations(&nir->outputs, &nir->num_outputs,
                               type_size_scalar);
      break;
   case MESA_SHADER_COMPUTE:
      /* Compute shaders have no outputs. */
      assert(exec_list_is_empty(&nir->outputs));
      break;
   default:
      unreachable("unsupported shader stage");
   }
}

static bool
should_clone_nir()
{
   static int should_clone = -1;
   if (should_clone < 1)
      should_clone = brw_env_var_as_boolean("NIR_TEST_CLONE", false);

   return should_clone;
}

#define _OPT(do_pass) (({                                            \
   bool this_progress = true;                                        \
   do_pass                                                           \
   nir_validate_shader(nir);                                         \
   if (should_clone_nir()) {                                         \
      nir_shader *clone = nir_shader_clone(ralloc_parent(nir), nir); \
      ralloc_free(nir);                                              \
      nir = clone;                                                   \
   }                                                                 \
   this_progress;                                                    \
}))

#define OPT(pass, ...) _OPT(                   \
   nir_metadata_set_validation_flag(nir);      \
   this_progress = pass(nir ,##__VA_ARGS__);   \
   if (this_progress) {                        \
      progress = true;                         \
      nir_metadata_check_validation_flag(nir); \
   }                                           \
)

#define OPT_V(pass, ...) _OPT( \
   pass(nir, ##__VA_ARGS__);   \
)

static nir_shader *
nir_optimize(nir_shader *nir, bool is_scalar)
{
   bool progress;
   do {
      progress = false;
      OPT_V(nir_lower_vars_to_ssa);

      if (is_scalar) {
         OPT_V(nir_lower_alu_to_scalar);
      }

      OPT(nir_copy_prop);

      if (is_scalar) {
         OPT_V(nir_lower_phis_to_scalar);
      }

      OPT(nir_copy_prop);
      OPT(nir_opt_dce);
      OPT(nir_opt_cse);
      OPT(nir_opt_peephole_select);
      OPT(nir_opt_algebraic);
      OPT(nir_opt_constant_folding);
      OPT(nir_opt_dead_cf);
      OPT(nir_opt_remove_phis);
      OPT(nir_opt_undef);
   } while (progress);

   return nir;
}

/* Does some simple lowering and runs the standard suite of optimizations
 *
 * This is intended to be called more-or-less directly after you get the
 * shader out of GLSL or some other source.  While it is geared towards i965,
 * it is not at all generator-specific except for the is_scalar flag.  Even
 * there, it is safe to call with is_scalar = false for a shader that is
 * intended for the FS backend as long as nir_optimize is called again with
 * is_scalar = true to scalarize everything prior to code gen.
 */
nir_shader *
brw_preprocess_nir(nir_shader *nir, bool is_scalar)
{
<<<<<<< HEAD
   struct gl_context *ctx = &brw->ctx;
   const struct brw_device_info *devinfo = brw->intelScreen->devinfo;
   const nir_shader_compiler_options *options =
      ctx->Const.ShaderCompilerOptions[stage].NirOptions;
   nir_shader *nir;
=======
   bool progress; /* Written by OPT and OPT_V */
   (void)progress;

   if (nir->stage == MESA_SHADER_GEOMETRY)
      OPT(nir_lower_gs_intrinsics);

   static const nir_lower_tex_options tex_options = {
      .lower_txp = ~0,
   };
>>>>>>> d9b8fde9

   OPT(nir_lower_tex, &tex_options);
   OPT(nir_normalize_cubemap_coords);

<<<<<<< HEAD
   brw_preprocess_nir(nir, brw->intelScreen->devinfo, is_scalar);

   if (shader_prog) {
      nir_lower_samplers(nir, shader_prog);
      nir_validate_shader(nir);

      nir_lower_atomics(nir, shader_prog);
      nir_validate_shader(nir);
   }

   brw_postprocess_nir(nir, brw->intelScreen->devinfo, is_scalar);

   static GLuint msg_id = 0;
   _mesa_gl_debug(&brw->ctx, &msg_id,
                  MESA_DEBUG_SOURCE_SHADER_COMPILER,
                  MESA_DEBUG_TYPE_OTHER,
                  MESA_DEBUG_SEVERITY_NOTIFICATION,
                  "%s NIR shader:\n",
                  _mesa_shader_stage_to_abbrev(nir->stage));

   return nir;
}

void
brw_preprocess_nir(nir_shader *nir,
                   const struct brw_device_info *devinfo,
                   bool is_scalar)
{
   static const nir_lower_tex_options tex_options = {
      .lower_txp = ~0,
   };

   if (nir->stage == MESA_SHADER_GEOMETRY) {
      nir_lower_gs_intrinsics(nir);
      nir_validate_shader(nir);
   }
=======
   OPT(nir_lower_global_vars_to_local);
>>>>>>> d9b8fde9

   OPT(nir_split_var_copies);

   nir = nir_optimize(nir, is_scalar);

   /* Lower a bunch of stuff */
   OPT_V(nir_lower_var_copies);

   /* Get rid of split copies */
   nir = nir_optimize(nir, is_scalar);

   OPT(nir_remove_dead_variables);

   return nir;
}

<<<<<<< HEAD
   /* Get rid of split copies */
   nir_optimize(nir, is_scalar);
}

void
brw_postprocess_nir(nir_shader *nir,
                    const struct brw_device_info *devinfo,
                    bool is_scalar)
{
   bool debug_enabled =
      (INTEL_DEBUG & intel_debug_flag_for_shader_stage(nir->stage));
=======
/* Lowers inputs, outputs, uniforms, and samplers for i965
 *
 * This function does all of the standard lowering prior to post-processing.
 * The lowering done is highly gen, stage, and backend-specific.  The
 * shader_prog parameter is optional and is used only for lowering sampler
 * derefs and atomics for GLSL shaders.
 */
nir_shader *
brw_lower_nir(nir_shader *nir,
              const struct brw_device_info *devinfo,
              const struct gl_shader_program *shader_prog,
              bool is_scalar)
{
   bool progress; /* Written by OPT and OPT_V */
   (void)progress;
>>>>>>> d9b8fde9

   OPT_V(brw_nir_lower_inputs, devinfo, is_scalar);
   OPT_V(brw_nir_lower_outputs, is_scalar);
   nir_assign_var_locations(&nir->uniforms,
                            &nir->num_uniforms,
                            is_scalar ? type_size_scalar : type_size_vec4);
   OPT_V(nir_lower_io, nir_var_all, is_scalar ? type_size_scalar : type_size_vec4);

<<<<<<< HEAD
   nir_lower_system_values(nir);
   nir_validate_shader(nir);

   nir_optimize(nir, is_scalar);
=======
   if (shader_prog) {
      OPT_V(nir_lower_samplers, shader_prog);
   }

   OPT(nir_lower_system_values);

   if (shader_prog) {
      OPT_V(nir_lower_atomics, shader_prog);
   }

   return nir_optimize(nir, is_scalar);
}

/* Prepare the given shader for codegen
 *
 * This function is intended to be called right before going into the actual
 * backend and is highly backend-specific.  Also, once this function has been
 * called on a shader, it will no longer be in SSA form so most optimizations
 * will not work.
 */
nir_shader *
brw_postprocess_nir(nir_shader *nir,
                    const struct brw_device_info *devinfo,
                    bool is_scalar)
{
   bool debug_enabled =
      (INTEL_DEBUG & intel_debug_flag_for_shader_stage(nir->stage));

   bool progress; /* Written by OPT and OPT_V */
   (void)progress;
>>>>>>> d9b8fde9

   if (devinfo->gen >= 6) {
      /* Try and fuse multiply-adds */
      OPT(brw_nir_opt_peephole_ffma);
   }

   OPT(nir_opt_algebraic_late);

   OPT(nir_lower_locals_to_regs);

   OPT_V(nir_lower_to_source_mods);
   OPT(nir_copy_prop);
   OPT(nir_opt_dce);

   if (unlikely(debug_enabled)) {
      /* Re-index SSA defs so we print more sensible numbers. */
      nir_foreach_overload(nir, overload) {
         if (overload->impl)
            nir_index_ssa_defs(overload->impl);
      }

      fprintf(stderr, "NIR (SSA form) for %s shader:\n",
              _mesa_shader_stage_to_string(nir->stage));
      nir_print_shader(nir, stderr);
   }

   OPT_V(nir_convert_from_ssa, true);

   if (!is_scalar) {
      OPT_V(nir_move_vec_src_uses_to_dest);
      OPT(nir_lower_vec_to_movs);
   }

   /* This is the last pass we run before we start emitting stuff.  It
    * determines when we need to insert boolean resolves on Gen <= 5.  We
    * run it last because it stashes data in instr->pass_flags and we don't
    * want that to be squashed by other NIR passes.
    */
   if (devinfo->gen <= 5)
      brw_nir_analyze_boolean_resolves(nir);

   nir_sweep(nir);

   if (unlikely(debug_enabled)) {
      fprintf(stderr, "NIR (final form) for %s shader:\n",
              _mesa_shader_stage_to_string(nir->stage));
      nir_print_shader(nir, stderr);
   }
}

nir_shader *
brw_create_nir(struct brw_context *brw,
               const struct gl_shader_program *shader_prog,
               const struct gl_program *prog,
               gl_shader_stage stage,
               bool is_scalar)
{
   struct gl_context *ctx = &brw->ctx;
   const struct brw_device_info *devinfo = brw->intelScreen->devinfo;
   const nir_shader_compiler_options *options =
      ctx->Const.ShaderCompilerOptions[stage].NirOptions;
   bool progress;
   nir_shader *nir;

   /* First, lower the GLSL IR or Mesa IR to NIR */
   if (shader_prog) {
      nir = glsl_to_nir(shader_prog, stage, options);
   } else {
      nir = prog_to_nir(prog, options);
      OPT_V(nir_convert_to_ssa); /* turn registers into SSA */
   }
   nir_validate_shader(nir);

   (void)progress;

   nir = brw_preprocess_nir(nir, is_scalar);
   nir = brw_lower_nir(nir, devinfo, shader_prog, is_scalar);

   return nir;
}

nir_shader *
brw_nir_apply_sampler_key(nir_shader *nir,
                          const struct brw_device_info *devinfo,
                          const struct brw_sampler_prog_key_data *key_tex,
                          bool is_scalar)
{
   nir_lower_tex_options tex_options = { 0 };

   /* Iron Lake and prior require lowering of all rectangle textures */
   if (devinfo->gen < 6)
      tex_options.lower_rect = true;

   /* Prior to Broadwell, our hardware can't actually do GL_CLAMP */
   if (devinfo->gen < 8) {
      tex_options.saturate_s = key_tex->gl_clamp_mask[0];
      tex_options.saturate_t = key_tex->gl_clamp_mask[1];
      tex_options.saturate_r = key_tex->gl_clamp_mask[2];
   }

   /* Prior to Haswell, we have to fake texture swizzle */
   for (unsigned s = 0; s < MAX_SAMPLERS; s++) {
      if (key_tex->swizzles[s] == SWIZZLE_NOOP)
         continue;

      tex_options.swizzle_result |= (1 << s);
      for (unsigned c = 0; c < 4; c++)
         tex_options.swizzles[s][c] = GET_SWZ(key_tex->swizzles[s], c);
   }

   if (nir_lower_tex(nir, &tex_options)) {
      nir_validate_shader(nir);
      nir = nir_optimize(nir, is_scalar);
   }

   return nir;
}

enum brw_reg_type
brw_type_for_nir_type(nir_alu_type type)
{
   switch (type) {
   case nir_type_uint:
      return BRW_REGISTER_TYPE_UD;
   case nir_type_bool:
   case nir_type_int:
      return BRW_REGISTER_TYPE_D;
   case nir_type_float:
      return BRW_REGISTER_TYPE_F;
   default:
      unreachable("unknown type");
   }

   return BRW_REGISTER_TYPE_F;
}

/* Returns the glsl_base_type corresponding to a nir_alu_type.
 * This is used by both brw_vec4_nir and brw_fs_nir.
 */
enum glsl_base_type
brw_glsl_base_type_for_nir_type(nir_alu_type type)
{
   switch (type) {
   case nir_type_float:
      return GLSL_TYPE_FLOAT;

   case nir_type_int:
      return GLSL_TYPE_INT;

   case nir_type_uint:
      return GLSL_TYPE_UINT;

   default:
      unreachable("bad type");
   }
}<|MERGE_RESOLUTION|>--- conflicted
+++ resolved
@@ -250,13 +250,6 @@
 nir_shader *
 brw_preprocess_nir(nir_shader *nir, bool is_scalar)
 {
-<<<<<<< HEAD
-   struct gl_context *ctx = &brw->ctx;
-   const struct brw_device_info *devinfo = brw->intelScreen->devinfo;
-   const nir_shader_compiler_options *options =
-      ctx->Const.ShaderCompilerOptions[stage].NirOptions;
-   nir_shader *nir;
-=======
    bool progress; /* Written by OPT and OPT_V */
    (void)progress;
 
@@ -266,51 +259,11 @@
    static const nir_lower_tex_options tex_options = {
       .lower_txp = ~0,
    };
->>>>>>> d9b8fde9
 
    OPT(nir_lower_tex, &tex_options);
    OPT(nir_normalize_cubemap_coords);
 
-<<<<<<< HEAD
-   brw_preprocess_nir(nir, brw->intelScreen->devinfo, is_scalar);
-
-   if (shader_prog) {
-      nir_lower_samplers(nir, shader_prog);
-      nir_validate_shader(nir);
-
-      nir_lower_atomics(nir, shader_prog);
-      nir_validate_shader(nir);
-   }
-
-   brw_postprocess_nir(nir, brw->intelScreen->devinfo, is_scalar);
-
-   static GLuint msg_id = 0;
-   _mesa_gl_debug(&brw->ctx, &msg_id,
-                  MESA_DEBUG_SOURCE_SHADER_COMPILER,
-                  MESA_DEBUG_TYPE_OTHER,
-                  MESA_DEBUG_SEVERITY_NOTIFICATION,
-                  "%s NIR shader:\n",
-                  _mesa_shader_stage_to_abbrev(nir->stage));
-
-   return nir;
-}
-
-void
-brw_preprocess_nir(nir_shader *nir,
-                   const struct brw_device_info *devinfo,
-                   bool is_scalar)
-{
-   static const nir_lower_tex_options tex_options = {
-      .lower_txp = ~0,
-   };
-
-   if (nir->stage == MESA_SHADER_GEOMETRY) {
-      nir_lower_gs_intrinsics(nir);
-      nir_validate_shader(nir);
-   }
-=======
    OPT(nir_lower_global_vars_to_local);
->>>>>>> d9b8fde9
 
    OPT(nir_split_var_copies);
 
@@ -327,19 +280,6 @@
    return nir;
 }
 
-<<<<<<< HEAD
-   /* Get rid of split copies */
-   nir_optimize(nir, is_scalar);
-}
-
-void
-brw_postprocess_nir(nir_shader *nir,
-                    const struct brw_device_info *devinfo,
-                    bool is_scalar)
-{
-   bool debug_enabled =
-      (INTEL_DEBUG & intel_debug_flag_for_shader_stage(nir->stage));
-=======
 /* Lowers inputs, outputs, uniforms, and samplers for i965
  *
  * This function does all of the standard lowering prior to post-processing.
@@ -355,7 +295,6 @@
 {
    bool progress; /* Written by OPT and OPT_V */
    (void)progress;
->>>>>>> d9b8fde9
 
    OPT_V(brw_nir_lower_inputs, devinfo, is_scalar);
    OPT_V(brw_nir_lower_outputs, is_scalar);
@@ -364,12 +303,6 @@
                             is_scalar ? type_size_scalar : type_size_vec4);
    OPT_V(nir_lower_io, nir_var_all, is_scalar ? type_size_scalar : type_size_vec4);
 
-<<<<<<< HEAD
-   nir_lower_system_values(nir);
-   nir_validate_shader(nir);
-
-   nir_optimize(nir, is_scalar);
-=======
    if (shader_prog) {
       OPT_V(nir_lower_samplers, shader_prog);
    }
@@ -400,7 +333,6 @@
 
    bool progress; /* Written by OPT and OPT_V */
    (void)progress;
->>>>>>> d9b8fde9
 
    if (devinfo->gen >= 6) {
       /* Try and fuse multiply-adds */
@@ -449,6 +381,8 @@
               _mesa_shader_stage_to_string(nir->stage));
       nir_print_shader(nir, stderr);
    }
+
+   return nir;
 }
 
 nir_shader *
